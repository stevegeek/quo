# frozen_string_literal: true

source "https://rubygems.org"

# Specify your gem's dependencies in quo.gemspec
gemspec

group :development, :test do
  gem "sqlite3"

  gem "rails", ">= 6", "< 8"

  gem "rake", "~> 13.0"

  gem "minitest", "~> 5.0"

  gem "standard", "~> 1.30"

<<<<<<< HEAD
  gem "steep", "~> 1.2"

  gem "literal", github: "joeldrapper/literal", branch: "main"
=======
  gem "steep", "~> 1.5"
>>>>>>> fdef33c9
end<|MERGE_RESOLUTION|>--- conflicted
+++ resolved
@@ -14,13 +14,9 @@
 
   gem "minitest", "~> 5.0"
 
-  gem "standard", "~> 1.30"
+  gem "standard"
 
-<<<<<<< HEAD
-  gem "steep", "~> 1.2"
+  gem "steep"
 
   gem "literal", github: "joeldrapper/literal", branch: "main"
-=======
-  gem "steep", "~> 1.5"
->>>>>>> fdef33c9
 end