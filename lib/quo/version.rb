# frozen_string_literal: true

module Quo
<<<<<<< HEAD
  VERSION = "0.5.3"
=======
  VERSION = "1.0.0.rc1"
>>>>>>> fdef33c9
end<|MERGE_RESOLUTION|>--- conflicted
+++ resolved
@@ -1,9 +1,5 @@
 # frozen_string_literal: true
 
 module Quo
-<<<<<<< HEAD
-  VERSION = "0.5.3"
-=======
-  VERSION = "1.0.0.rc1"
->>>>>>> fdef33c9
+  VERSION = "1.0.0.alpha1"
 end